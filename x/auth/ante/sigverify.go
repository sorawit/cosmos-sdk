--- conflicted
+++ resolved
@@ -333,32 +333,6 @@
 	}
 }
 
-<<<<<<< HEAD
-// Internal function that simulates gas consumption of signature verification when simulate=true
-// TODO: allow users to simulate signatures other than auth.StdSignature
-func consumeSimSigGas(gasmeter sdk.GasMeter, pubkey crypto.PubKey, sig []byte, params types.AuthParams) {
-	simSig := types.StdSignature{
-		Signature: sig,
-		PubKey:    pubkey,
-	}
-	if len(sig) == 0 {
-		simSig.Signature = simSecp256k1Sig[:]
-	}
-
-	sigBz := types.ModuleCdc.MustMarshalBinaryLengthPrefixed(simSig)
-	cost := sdk.Gas(len(sigBz) + 6)
-
-	// If the pubkey is a multi-signature pubkey, then we estimate for the maximum
-	// number of signers.
-	if _, ok := pubkey.(multisig.PubKeyMultisigThreshold); ok {
-		cost *= params.TxSigLimit
-	}
-
-	gasmeter.ConsumeGas(params.TxSizeCostPerByte*cost, "txSize")
-}
-
-=======
->>>>>>> 9539e1af
 // GetSignerAcc returns an account for a given address that is expected to sign
 // a transaction.
 func GetSignerAcc(ctx sdk.Context, ak keeper.AccountKeeper, addr sdk.AccAddress) (exported.Account, error) {
