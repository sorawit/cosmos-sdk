package rest

import (
	"errors"
	"fmt"
	"net/http"

	"github.com/gorilla/mux"

	"github.com/cosmos/cosmos-sdk/client/context"
	sdk "github.com/cosmos/cosmos-sdk/types"
	"github.com/cosmos/cosmos-sdk/types/rest"
	gcutils "github.com/cosmos/cosmos-sdk/x/gov/client/utils"
	"github.com/cosmos/cosmos-sdk/x/gov/types"
)

func registerQueryRoutes(cliCtx context.CLIContext, r *mux.Router) {
	r.HandleFunc(fmt.Sprintf("/gov/parameters/{%s}", RestParamsType), queryParamsHandlerFn(cliCtx)).Methods("GET")
	r.HandleFunc("/gov/proposals", queryProposalsWithParameterFn(cliCtx)).Methods("GET")
	r.HandleFunc(fmt.Sprintf("/gov/proposals/{%s}", RestProposalID), queryProposalHandlerFn(cliCtx)).Methods("GET")
	r.HandleFunc(fmt.Sprintf("/gov/proposals/{%s}/proposer", RestProposalID), queryProposerHandlerFn(cliCtx)).Methods("GET")
	r.HandleFunc(fmt.Sprintf("/gov/proposals/{%s}/deposits", RestProposalID), queryDepositsHandlerFn(cliCtx)).Methods("GET")
	r.HandleFunc(fmt.Sprintf("/gov/proposals/{%s}/deposits/{%s}", RestProposalID, RestDepositor), queryDepositHandlerFn(cliCtx)).Methods("GET")
	r.HandleFunc(fmt.Sprintf("/gov/proposals/{%s}/tally", RestProposalID), queryTallyOnProposalHandlerFn(cliCtx)).Methods("GET")
	r.HandleFunc(fmt.Sprintf("/gov/proposals/{%s}/votes", RestProposalID), queryVotesOnProposalHandlerFn(cliCtx)).Methods("GET")
	r.HandleFunc(fmt.Sprintf("/gov/proposals/{%s}/votes/{%s}", RestProposalID, RestVoter), queryVoteHandlerFn(cliCtx)).Methods("GET")
}

// queryParamsHanderFun implements a governance params querying route
// for returning data on either deposit|tallying|voting parameters.
//
// @Summary Query governance parameters
// @Tags governance
// @Description Query either (deposit | tallying | voting) parameters of the governance module
// @Produce json
// @Param type path string true "Type of param (deposit | tallying | voting)"
// @Param height query string false "Block height (defaults to chain tip)"
// @Success 200 {object} rest.ResponseWithHeight
// @Failure 400 {object} rest.ErrorResponse "Returned if the request doesn't have valid query params"
// @Failure 404 {object} rest.ErrorResponse "Returned if the type of parameter doesn't exist"
// @Router /gov/parameters/{type} [get]
func queryParamsHandlerFn(cliCtx context.CLIContext) http.HandlerFunc {
	return func(w http.ResponseWriter, r *http.Request) {
		vars := mux.Vars(r)
		paramType := vars[RestParamsType]

		cliCtx, ok := rest.ParseQueryHeightOrReturnBadRequest(w, cliCtx, r)
		if !ok {
			return
		}

		res, height, err := cliCtx.QueryWithData(fmt.Sprintf("custom/gov/%s/%s", types.QueryParams, paramType), nil)
		if err != nil {
			rest.WriteErrorResponse(w, http.StatusNotFound, err.Error())
			return
		}

		cliCtx = cliCtx.WithHeight(height)
		rest.PostProcessResponse(w, cliCtx, res)
	}
}

// queryProposalHanderFun implements a governance proposal querying route
// for returning data on an individual governance proposal.
//
// @Summary Query a governance proposal by ID
// @Tags governance
// @Description Query an individual governance proposal by ID
// @Produce json
// @Param proposalID path int true "The ID of the governance proposal"
// @Param height query string false "Block height (defaults to chain tip)"
// @Success 200 {object} rest.queryProposal
// @Failure 400 {object} rest.ErrorResponse "Returned if the request doesn't have a valid proposal ID or height"
// @Failure 500 {object} rest.ErrorResponse "Returned if the store query fails"
// @Router /gov/proposals/{proposalID} [get]
func queryProposalHandlerFn(cliCtx context.CLIContext) http.HandlerFunc {
	return func(w http.ResponseWriter, r *http.Request) {
		vars := mux.Vars(r)
		strProposalID := vars[RestProposalID]

		if len(strProposalID) == 0 {
			err := errors.New("proposalId required but not specified")
			rest.WriteErrorResponse(w, http.StatusBadRequest, err.Error())
			return
		}

		proposalID, ok := rest.ParseUint64OrReturnBadRequest(w, strProposalID)
		if !ok {
			return
		}

		cliCtx, ok = rest.ParseQueryHeightOrReturnBadRequest(w, cliCtx, r)
		if !ok {
			return
		}

		params := types.NewQueryProposalParams(proposalID)

		bz, err := cliCtx.Codec.MarshalJSON(params)
		if err != nil {
			rest.WriteErrorResponse(w, http.StatusBadRequest, err.Error())
			return
		}

		res, height, err := cliCtx.QueryWithData("custom/gov/proposal", bz)
		if err != nil {
			rest.WriteErrorResponse(w, http.StatusInternalServerError, err.Error())
			return
		}

		cliCtx = cliCtx.WithHeight(height)
		rest.PostProcessResponse(w, cliCtx, res)
	}
}

// queryDepositsHandlerFn implements a governance deposits querying route
// for returning data on an individual governance proposal's deposits.
//
// @Summary Query a governance proposal's deposits
// @Tags governance
// @Description Query an individual governance proposal's deposits.
// @Description NOTE: In order to query deposits for passed proposals, the transaction
// @Description record must be available otherwise the query will fail. This requires a
// @Description node that is not pruning transaction history
// @Produce json
// @Param proposalID path int true "The ID of the governance proposal"
// @Param height query string false "Block height (defaults to chain tip)"
// @Success 200 {object} rest.queryDeposits
// @Failure 400 {object} rest.ErrorResponse "Returned if the request doesn't have a valid proposal ID or height"
// @Failure 500 {object} rest.ErrorResponse "Returned if the store query fails"
// @Router /gov/proposals/{proposalID}/deposits [get]
func queryDepositsHandlerFn(cliCtx context.CLIContext) http.HandlerFunc {
	return func(w http.ResponseWriter, r *http.Request) {
		vars := mux.Vars(r)
		strProposalID := vars[RestProposalID]

		proposalID, ok := rest.ParseUint64OrReturnBadRequest(w, strProposalID)
		if !ok {
			return
		}

		cliCtx, ok = rest.ParseQueryHeightOrReturnBadRequest(w, cliCtx, r)
		if !ok {
			return
		}

		params := types.NewQueryProposalParams(proposalID)

		bz, err := cliCtx.Codec.MarshalJSON(params)
		if err != nil {
			rest.WriteErrorResponse(w, http.StatusBadRequest, err.Error())
			return
		}

		res, _, err := cliCtx.QueryWithData("custom/gov/proposal", bz)
		if err != nil {
			rest.WriteErrorResponse(w, http.StatusInternalServerError, err.Error())
			return
		}

		var proposal types.Proposal
		if err := cliCtx.Codec.UnmarshalJSON(res, &proposal); err != nil {
			rest.WriteErrorResponse(w, http.StatusInternalServerError, err.Error())
			return
		}

		// For inactive proposals we must query the txs directly to get the deposits
		// as they're no longer in state.
		propStatus := proposal.Status
		if !(propStatus == types.StatusVotingPeriod || propStatus == types.StatusDepositPeriod) {
			res, err = gcutils.QueryDepositsByTxQuery(cliCtx, params)
		} else {
			res, _, err = cliCtx.QueryWithData("custom/gov/deposits", bz)
		}

		if err != nil {
			rest.WriteErrorResponse(w, http.StatusInternalServerError, err.Error())
			return
		}

		rest.PostProcessResponse(w, cliCtx, res)
	}
}

// queryProposerHandlerFn implements a governance proposal proposer querying route
// for returning data on individual governance proposal proposer.
//
// @Summary Query a governance proposal's proposer
// @Tags governance
// @Description Query an individual governance proposal's proposer.
// @Produce json
// @Param proposalID path int true "The ID of the governance proposal"
// @Param height query string false "Block height (defaults to chain tip)"
// @Success 200 {object} rest.queryProposer
// @Failure 400 {object} rest.ErrorResponse "Returned if the request doesn't have a valid proposal ID or height"
// @Failure 500 {object} rest.ErrorResponse "Returned if the store query fails"
// @Router /gov/proposals/{proposalID}/proposer [get]
func queryProposerHandlerFn(cliCtx context.CLIContext) http.HandlerFunc {
	return func(w http.ResponseWriter, r *http.Request) {
		vars := mux.Vars(r)
		strProposalID := vars[RestProposalID]

		proposalID, ok := rest.ParseUint64OrReturnBadRequest(w, strProposalID)
		if !ok {
			return
		}

		cliCtx, ok = rest.ParseQueryHeightOrReturnBadRequest(w, cliCtx, r)
		if !ok {
			return
		}

		res, err := gcutils.QueryProposerByTxQuery(cliCtx, proposalID)
		if err != nil {
			rest.WriteErrorResponse(w, http.StatusInternalServerError, err.Error())
			return
		}

		rest.PostProcessResponse(w, cliCtx, res)
	}
}

// queryDepositHandlerFn implements a governance proposal deposit querying route
// for returning data on a governance proposal's individual deposits
//
// @Summary Query a governance proposal's individual deposit
// @Tags governance
// @Description Query an individual governance proposal's deposits.
// @Description NOTE: In order to query a deposit for a passed proposal, the transaction
// @Description record must be available otherwise the query will fail. This requires a
// @Description node that is not pruning transaction history
// @Produce json
// @Param proposalID path int true "The ID of the governance proposal"
// @Param depositor path string true "The address of the depositor"
// @Param height query string false "Block height (defaults to chain tip)"
// @Success 200 {object} rest.queryDeposit
// @Failure 400 {object} rest.ErrorResponse "Returned if the request doesn't have a valid proposalID or depositor"
// @Failure 404 {object} rest.ErrorResponse "Returned if the proposal is not found"
// @Failure 500 {object} rest.ErrorResponse "Returned if the store query fails"
// @Router /gov/proposals/{proposalID}/deposits/{depositor} [get]
func queryDepositHandlerFn(cliCtx context.CLIContext) http.HandlerFunc {
	return func(w http.ResponseWriter, r *http.Request) {
		vars := mux.Vars(r)
		strProposalID := vars[RestProposalID]
		bechDepositorAddr := vars[RestDepositor]

		if len(strProposalID) == 0 {
			err := errors.New("proposalId required but not specified")
			rest.WriteErrorResponse(w, http.StatusBadRequest, err.Error())
			return
		}

		proposalID, ok := rest.ParseUint64OrReturnBadRequest(w, strProposalID)
		if !ok {
			return
		}

		if len(bechDepositorAddr) == 0 {
			err := errors.New("depositor address required but not specified")
			rest.WriteErrorResponse(w, http.StatusBadRequest, err.Error())
			return
		}

		depositorAddr, err := sdk.AccAddressFromBech32(bechDepositorAddr)
		if err != nil {
			rest.WriteErrorResponse(w, http.StatusBadRequest, err.Error())
			return
		}

		cliCtx, ok = rest.ParseQueryHeightOrReturnBadRequest(w, cliCtx, r)
		if !ok {
			return
		}

		params := types.NewQueryDepositParams(proposalID, depositorAddr)

		bz, err := cliCtx.Codec.MarshalJSON(params)
		if err != nil {
			rest.WriteErrorResponse(w, http.StatusBadRequest, err.Error())
			return
		}

		res, _, err := cliCtx.QueryWithData("custom/gov/deposit", bz)
		if err != nil {
			rest.WriteErrorResponse(w, http.StatusInternalServerError, err.Error())
			return
		}

		var deposit types.Deposit
		if err := cliCtx.Codec.UnmarshalJSON(res, &deposit); err != nil {
			rest.WriteErrorResponse(w, http.StatusBadRequest, err.Error())
			return
		}

		// For an empty deposit, either the proposal does not exist or is inactive in
		// which case the deposit would be removed from state and should be queried
		// for directly via a txs query.
		if deposit.Empty() {
			bz, err := cliCtx.Codec.MarshalJSON(types.NewQueryProposalParams(proposalID))
			if err != nil {
				rest.WriteErrorResponse(w, http.StatusBadRequest, err.Error())
				return
			}

			res, _, err = cliCtx.QueryWithData("custom/gov/proposal", bz)
			if err != nil || len(res) == 0 {
				err := fmt.Errorf("proposalID %d does not exist", proposalID)
				rest.WriteErrorResponse(w, http.StatusNotFound, err.Error())
				return
			}

			res, err = gcutils.QueryDepositByTxQuery(cliCtx, params)
			if err != nil {
				rest.WriteErrorResponse(w, http.StatusInternalServerError, err.Error())
				return
			}
		}

		rest.PostProcessResponse(w, cliCtx, res)
	}
}

// queryVoteHandlerFn implements a governance proposal vote querying route
// for returning data on an individual governance proposal vote.
//
// @Summary Query a governance proposal's individual vote
// @Tags governance
// @Description Query an individual governance proposal's vote.
// @Description NOTE: In order to query votes for passed proposals, the transaction
// @Description record must be available otherwise the query will fail. This requires a
// @Description node that is not pruning transaction history
// @Produce json
// @Param proposalID path int true "The ID of the governance proposal"
// @Param voter path string true "The address of the voter"
// @Param height query string false "Block height (defaults to chain tip)"
// @Success 200 {object} rest.queryVote
// @Failure 400 {object} rest.ErrorResponse "Returned if the request doesn't have a valid proposal ID or voter address"
// @Failure 404 {object} rest.ErrorResponse "Returned if the proposal is not found"
// @Failure 500 {object} rest.ErrorResponse "Returned if the store query fails"
// @Router /gov/proposals/{proposalID}/votes/{voter} [get]
func queryVoteHandlerFn(cliCtx context.CLIContext) http.HandlerFunc {
	return func(w http.ResponseWriter, r *http.Request) {
		vars := mux.Vars(r)
		strProposalID := vars[RestProposalID]
		bechVoterAddr := vars[RestVoter]

		if len(strProposalID) == 0 {
			err := errors.New("proposalId required but not specified")
			rest.WriteErrorResponse(w, http.StatusBadRequest, err.Error())
			return
		}

		proposalID, ok := rest.ParseUint64OrReturnBadRequest(w, strProposalID)
		if !ok {
			return
		}

		if len(bechVoterAddr) == 0 {
			err := errors.New("voter address required but not specified")
			rest.WriteErrorResponse(w, http.StatusBadRequest, err.Error())
			return
		}

		voterAddr, err := sdk.AccAddressFromBech32(bechVoterAddr)
		if err != nil {
			rest.WriteErrorResponse(w, http.StatusBadRequest, err.Error())
			return
		}

		cliCtx, ok = rest.ParseQueryHeightOrReturnBadRequest(w, cliCtx, r)
		if !ok {
			return
		}

		params := types.NewQueryVoteParams(proposalID, voterAddr)

		bz, err := cliCtx.Codec.MarshalJSON(params)
		if err != nil {
			rest.WriteErrorResponse(w, http.StatusBadRequest, err.Error())
			return
		}

		res, _, err := cliCtx.QueryWithData("custom/gov/vote", bz)
		if err != nil {
			rest.WriteErrorResponse(w, http.StatusInternalServerError, err.Error())
			return
		}

		var vote types.Vote
		if err := cliCtx.Codec.UnmarshalJSON(res, &vote); err != nil {
			rest.WriteErrorResponse(w, http.StatusBadRequest, err.Error())
			return
		}

		// For an empty vote, either the proposal does not exist or is inactive in
		// which case the vote would be removed from state and should be queried for
		// directly via a txs query.
		if vote.Empty() {
			bz, err := cliCtx.Codec.MarshalJSON(types.NewQueryProposalParams(proposalID))
			if err != nil {
				rest.WriteErrorResponse(w, http.StatusBadRequest, err.Error())
				return
			}

			res, _, err = cliCtx.QueryWithData("custom/gov/proposal", bz)
			if err != nil || len(res) == 0 {
				err := fmt.Errorf("proposalID %d does not exist", proposalID)
				rest.WriteErrorResponse(w, http.StatusNotFound, err.Error())
				return
			}

			res, err = gcutils.QueryVoteByTxQuery(cliCtx, params)
			if err != nil {
				rest.WriteErrorResponse(w, http.StatusInternalServerError, err.Error())
				return
			}
		}

		rest.PostProcessResponse(w, cliCtx, res)
	}
}

// todo: Split this functionality into helper functions to remove the above
//
// queryVotesOnProposalHandlerFn implements a governance proposal votes querying route
// for returning data on an individual governance proposal's votes.
//
// @Summary Query a governance proposal's votes
// @Tags governance
// @Description Query an individual governance proposal's votes.
// @Description NOTE: In order to query deposits for passed proposals, the transaction
// @Description record must be available otherwise the query will fail. This requires a
// @Description node that is not pruning transaction history
// @Produce json
// @Param proposalID path int true "The ID of the governance proposal"
// @Param height query string false "Block height (defaults to chain tip)"
// @Success 200 {object} rest.queryVotesOnProposal
// @Failure 400 {object} rest.ErrorResponse "Returned if the request doesn't have a valid proposal ID or height"
// @Failure 500 {object} rest.ErrorResponse "Returned if the store query fails"
// @Router /gov/proposals/{proposalID}/votes [get]
func queryVotesOnProposalHandlerFn(cliCtx context.CLIContext) http.HandlerFunc {
	return func(w http.ResponseWriter, r *http.Request) {
		vars := mux.Vars(r)
		strProposalID := vars[RestProposalID]

		if len(strProposalID) == 0 {
			err := errors.New("proposalId required but not specified")
			rest.WriteErrorResponse(w, http.StatusBadRequest, err.Error())
			return
		}

		proposalID, ok := rest.ParseUint64OrReturnBadRequest(w, strProposalID)
		if !ok {
			return
		}

		cliCtx, ok = rest.ParseQueryHeightOrReturnBadRequest(w, cliCtx, r)
		if !ok {
			return
		}

		params := types.NewQueryProposalParams(proposalID)

		bz, err := cliCtx.Codec.MarshalJSON(params)
		if err != nil {
			rest.WriteErrorResponse(w, http.StatusBadRequest, err.Error())
			return
		}

		res, _, err := cliCtx.QueryWithData("custom/gov/proposal", bz)
		if err != nil {
			rest.WriteErrorResponse(w, http.StatusInternalServerError, err.Error())
			return
		}

		var proposal types.Proposal
		if err := cliCtx.Codec.UnmarshalJSON(res, &proposal); err != nil {
			rest.WriteErrorResponse(w, http.StatusInternalServerError, err.Error())
			return
		}

		// For inactive proposals we must query the txs directly to get the votes
		// as they're no longer in state.
		propStatus := proposal.Status
		if !(propStatus == types.StatusVotingPeriod || propStatus == types.StatusDepositPeriod) {
			res, err = gcutils.QueryVotesByTxQuery(cliCtx, params)
		} else {
			res, _, err = cliCtx.QueryWithData("custom/gov/votes", bz)
		}

		if err != nil {
			rest.WriteErrorResponse(w, http.StatusInternalServerError, err.Error())
			return
		}

		rest.PostProcessResponse(w, cliCtx, res)
	}
}

<<<<<<< HEAD
// todo: Split this functionality into helper functions to remove the above
//
// queryProposalsWithParameterFn implements governance proposals querying
// for returning data on a filtered list of proposals.
//
// @Summary Query for the list of governance proposals
// @Tags governance
// @Description Query the list of governance proposals with optional filters for
// @Description proposal status, depositor, and/or voter.
// @Produce json
// @Param height query string false "Block height (defaults to chain tip)"
// @Param status query string false "Filter proposals by proposal status (deposit_period | voting_period | passed | rejected)"
// @Param depositor query string false "Filter proposals by depositor address"
// @Param voter query string false "Filter proposals by voter address"
// @Success 200 {object} rest.queryProposals
// @Failure 400 {object} rest.ErrorResponse "Returned if the request doesn't have a valid parameters"
// @Failure 500 {object} rest.ErrorResponse "Returned if the store query fails"
// @Router /gov/proposals [get]
=======
// HTTP request handler to query list of governance proposals
>>>>>>> 02c6c9fa
func queryProposalsWithParameterFn(cliCtx context.CLIContext) http.HandlerFunc {
	return func(w http.ResponseWriter, r *http.Request) {
		_, page, limit, err := rest.ParseHTTPArgsWithLimit(r, 0)
		if err != nil {
			rest.WriteErrorResponse(w, http.StatusBadRequest, err.Error())
			return
		}

		cliCtx, ok := rest.ParseQueryHeightOrReturnBadRequest(w, cliCtx, r)
		if !ok {
			return
		}

		var (
			voterAddr      sdk.AccAddress
			depositorAddr  sdk.AccAddress
			proposalStatus types.ProposalStatus
		)

		if v := r.URL.Query().Get(RestVoter); len(v) != 0 {
			voterAddr, err = sdk.AccAddressFromBech32(v)
			if err != nil {
				rest.WriteErrorResponse(w, http.StatusBadRequest, err.Error())
				return
			}
		}

		if v := r.URL.Query().Get(RestDepositor); len(v) != 0 {
			depositorAddr, err = sdk.AccAddressFromBech32(v)
			if err != nil {
				rest.WriteErrorResponse(w, http.StatusBadRequest, err.Error())
				return
			}
		}

		if v := r.URL.Query().Get(RestProposalStatus); len(v) != 0 {
			proposalStatus, err = types.ProposalStatusFromString(gcutils.NormalizeProposalStatus(v))
			if err != nil {
				rest.WriteErrorResponse(w, http.StatusBadRequest, err.Error())
				return
			}
		}

		params := types.NewQueryProposalsParams(page, limit, proposalStatus, voterAddr, depositorAddr)
		bz, err := cliCtx.Codec.MarshalJSON(params)
		if err != nil {
			rest.WriteErrorResponse(w, http.StatusBadRequest, err.Error())
			return
		}

		route := fmt.Sprintf("custom/%s/%s", types.QuerierRoute, types.QueryProposals)
		res, height, err := cliCtx.QueryWithData(route, bz)
		if err != nil {
			rest.WriteErrorResponse(w, http.StatusInternalServerError, err.Error())
			return
		}

		cliCtx = cliCtx.WithHeight(height)
		rest.PostProcessResponse(w, cliCtx, res)
	}
}

// todo: Split this functionality into helper functions to remove the above
//
// queryTallyOnProposalHandlerFn implements a governance proposal tally querying route
// for returning data on an individual governance proposal tally.
//
// @Summary Query a governance proposal's individual tally
// @Tags governance
// @Description Query an individual governance proposal's vote tally.
// @Produce json
// @Param proposalID path int true "The ID of the governance proposal"
// @Param height query string false "Block height (defaults to chain tip)"
// @Success 200 {object} rest.queryTally
// @Failure 400 {object} rest.ErrorResponse "Returned if the request doesn't have a valid proposal ID or height"
// @Failure 500 {object} rest.ErrorResponse "Returned if the store query fails"
// @Router /gov/proposals/{proposalID}/tally [get]
func queryTallyOnProposalHandlerFn(cliCtx context.CLIContext) http.HandlerFunc {
	return func(w http.ResponseWriter, r *http.Request) {
		vars := mux.Vars(r)
		strProposalID := vars[RestProposalID]

		if len(strProposalID) == 0 {
			err := errors.New("proposalId required but not specified")
			rest.WriteErrorResponse(w, http.StatusBadRequest, err.Error())
			return
		}

		proposalID, ok := rest.ParseUint64OrReturnBadRequest(w, strProposalID)
		if !ok {
			return
		}

		cliCtx, ok = rest.ParseQueryHeightOrReturnBadRequest(w, cliCtx, r)
		if !ok {
			return
		}

		params := types.NewQueryProposalParams(proposalID)

		bz, err := cliCtx.Codec.MarshalJSON(params)
		if err != nil {
			rest.WriteErrorResponse(w, http.StatusBadRequest, err.Error())
			return
		}

		res, height, err := cliCtx.QueryWithData("custom/gov/tally", bz)
		if err != nil {
			rest.WriteErrorResponse(w, http.StatusInternalServerError, err.Error())
			return
		}

		cliCtx = cliCtx.WithHeight(height)
		rest.PostProcessResponse(w, cliCtx, res)
	}
}<|MERGE_RESOLUTION|>--- conflicted
+++ resolved
@@ -497,7 +497,6 @@
 	}
 }
 
-<<<<<<< HEAD
 // todo: Split this functionality into helper functions to remove the above
 //
 // queryProposalsWithParameterFn implements governance proposals querying
@@ -516,9 +515,6 @@
 // @Failure 400 {object} rest.ErrorResponse "Returned if the request doesn't have a valid parameters"
 // @Failure 500 {object} rest.ErrorResponse "Returned if the store query fails"
 // @Router /gov/proposals [get]
-=======
-// HTTP request handler to query list of governance proposals
->>>>>>> 02c6c9fa
 func queryProposalsWithParameterFn(cliCtx context.CLIContext) http.HandlerFunc {
 	return func(w http.ResponseWriter, r *http.Request) {
 		_, page, limit, err := rest.ParseHTTPArgsWithLimit(r, 0)
