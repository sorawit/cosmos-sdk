--- conflicted
+++ resolved
@@ -35,7 +35,6 @@
 			utils.WriteErrorResponse(w, http.StatusInternalServerError, err.Error())
 			return
 		}
-		var output []byte
 		var res interface{}
 		switch m.Return {
 		case flagBlock:
@@ -61,12 +60,8 @@
 				"unsupported return type. supported types: block, sync, async")
 			return
 		}
-<<<<<<< HEAD
-		output, err = cdc.MarshalJSON(res)
-=======
 
 		output, err := codec.MarshalJSONIndent(cdc, res)
->>>>>>> 6835adb4
 		if err != nil {
 			utils.WriteErrorResponse(w, http.StatusInternalServerError, err.Error())
 			return
