package context

import (
	"fmt"
	"strings"

	"github.com/pkg/errors"

	abci "github.com/tendermint/tendermint/abci/types"
	"github.com/tendermint/tendermint/crypto/merkle"
	cmn "github.com/tendermint/tendermint/libs/common"
	tmliteErr "github.com/tendermint/tendermint/lite/errors"
	tmliteProxy "github.com/tendermint/tendermint/lite/proxy"
	rpcclient "github.com/tendermint/tendermint/rpc/client"
	tmtypes "github.com/tendermint/tendermint/types"

	"github.com/cosmos/cosmos-sdk/store/rootmulti"
	sdk "github.com/cosmos/cosmos-sdk/types"
)

// GetNode returns an RPC client. If the context's client is not defined, an
// error is returned.
func (ctx CLIContext) GetNode() (rpcclient.Client, error) {
	if ctx.Client == nil {
		return nil, errors.New("no RPC client defined")
	}

	return ctx.Client, nil
}

// Query performs a query to a Tendermint node with the provided path.
// It returns the result and height of the query upon success or an error if
// the query fails.
func (ctx CLIContext) Query(path string) ([]byte, int64, error) {
	return ctx.query(path, nil)
}

// QueryWithData performs a query to a Tendermint node with the provided path
// and a data payload. It returns the result and height of the query upon success
// or an error if the query fails.
func (ctx CLIContext) QueryWithData(path string, data []byte) ([]byte, int64, error) {
	return ctx.query(path, data)
}

// QueryStore performs a query to a Tendermint node with the provided key and
// store name. It returns the result and height of the query upon success
// or an error if the query fails.
func (ctx CLIContext) QueryStore(key cmn.HexBytes, storeName string) ([]byte, int64, error) {
	return ctx.queryStore(key, storeName, "key")
}

// QueryABCI performs a query to a Tendermint node with the provide RequestQuery.
// It returns the ResultQuery obtained from the query.
func (ctx CLIContext) QueryABCI(req abci.RequestQuery) (abci.ResponseQuery, error) {
	return ctx.queryABCI(req)
}

// QuerySubspace performs a query to a Tendermint node with the provided
// store name and subspace. It returns key value pair and height of the query
// upon success or an error if the query fails.
func (ctx CLIContext) QuerySubspace(subspace []byte, storeName string) (res []sdk.KVPair, height int64, err error) {
	resRaw, height, err := ctx.queryStore(subspace, storeName, "subspace")
	if err != nil {
		return res, height, err
	}

	ctx.Codec.MustUnmarshalBinaryLengthPrefixed(resRaw, &res)
	return
}

// GetFromAddress returns the from address from the context's name.
func (ctx CLIContext) GetFromAddress() sdk.AccAddress {
	return ctx.FromAddress
}

// GetFromName returns the key name for the current context.
func (ctx CLIContext) GetFromName() string {
	return ctx.FromName
}

<<<<<<< HEAD
func (ctx CLIContext) queryABCI(req abci.RequestQuery) (resp abci.ResponseQuery, err error) {
=======
// query performs a query to a Tendermint node with the provided store name
// and path. It returns the result and height of the query upon success
// or an error if the query fails. In addition, it will verify the returned
// proof if TrustNode is disabled. If proof verification fails or the query
// height is invalid, an error will be returned.
func (ctx CLIContext) query(path string, key cmn.HexBytes) (res []byte, height int64, err error) {
>>>>>>> 13e5e18d
	node, err := ctx.GetNode()
	if err != nil {
		return resp, err
	}

<<<<<<< HEAD
	// When a client did not provide a query height, manually query for it so it can
	// be injected downstream into responses.
	if ctx.Height == 0 {
		status, err := node.Status()
		if err != nil {
			return resp, err
		}
		ctx = ctx.WithHeight(status.SyncInfo.LatestBlockHeight)
	}

=======
>>>>>>> 13e5e18d
	opts := rpcclient.ABCIQueryOptions{
		Height: ctx.Height,
		Prove:  !ctx.TrustNode,
	}

	result, err := node.ABCIQueryWithOptions(req.Path, req.Data, opts)
	if err != nil {
		return
	}

	resp = result.Response
	if !resp.IsOK() {
<<<<<<< HEAD
		err = errors.New(resp.Log)
		return
=======
		return res, resp.Height, errors.New(resp.Log)
>>>>>>> 13e5e18d
	}

	// data from trusted node or subspace query doesn't need verification
	if ctx.TrustNode || !isQueryStoreWithProof(req.Path) {
		return resp, nil
	}

	err = ctx.verifyProof(req.Path, resp)
	if err != nil {
<<<<<<< HEAD
		return
	}

	return
}

// query performs a query to a Tendermint node with the provided store name
// and path. It returns the result and height of the query upon success
// or an error if the query fails.
func (ctx CLIContext) query(path string, key cmn.HexBytes) (res []byte, height int64, err error) {
	resp, err := ctx.queryABCI(abci.RequestQuery{
		Path: path,
		Data: key,
	})
	if err != nil {
		return
=======
		return res, resp.Height, err
>>>>>>> 13e5e18d
	}

	return resp.Value, resp.Height, nil
}

// Verify verifies the consensus proof at given height.
func (ctx CLIContext) Verify(height int64) (tmtypes.SignedHeader, error) {
	check, err := tmliteProxy.GetCertifiedCommit(height, ctx.Client, ctx.Verifier)
	switch {
	case tmliteErr.IsErrCommitNotFound(err):
		return tmtypes.SignedHeader{}, ErrVerifyCommit(height)
	case err != nil:
		return tmtypes.SignedHeader{}, err
	}

	return check, nil
}

// verifyProof perform response proof verification.
func (ctx CLIContext) verifyProof(queryPath string, resp abci.ResponseQuery) error {
	if ctx.Verifier == nil {
		return fmt.Errorf("missing valid certifier to verify data from distrusted node")
	}

	// the AppHash for height H is in header H+1
	commit, err := ctx.Verify(resp.Height + 1)
	if err != nil {
		return err
	}

	// TODO: Instead of reconstructing, stash on CLIContext field?
	prt := rootmulti.DefaultProofRuntime()

	// TODO: Better convention for path?
	storeName, err := parseQueryStorePath(queryPath)
	if err != nil {
		return err
	}

	kp := merkle.KeyPath{}
	kp = kp.AppendKey([]byte(storeName), merkle.KeyEncodingURL)
	kp = kp.AppendKey(resp.Key, merkle.KeyEncodingURL)

	if resp.Value == nil {
		err = prt.VerifyAbsence(resp.Proof, commit.Header.AppHash, kp.String())
		if err != nil {
			return errors.Wrap(err, "failed to prove merkle proof")
		}
		return nil
	}
	err = prt.VerifyValue(resp.Proof, commit.Header.AppHash, kp.String(), resp.Value)
	if err != nil {
		return errors.Wrap(err, "failed to prove merkle proof")
	}

	return nil
}

// queryStore performs a query to a Tendermint node with the provided a store
// name and path. It returns the result and height of the query upon success
// or an error if the query fails.
func (ctx CLIContext) queryStore(key cmn.HexBytes, storeName, endPath string) ([]byte, int64, error) {
	path := fmt.Sprintf("/store/%s/%s", storeName, endPath)
	return ctx.query(path, key)
}

// isQueryStoreWithProof expects a format like /<queryType>/<storeName>/<subpath>
// queryType must be "store" and subpath must be "key" to require a proof.
func isQueryStoreWithProof(path string) bool {
	if !strings.HasPrefix(path, "/") {
		return false
	}

	paths := strings.SplitN(path[1:], "/", 3)
	switch {
	case len(paths) != 3:
		return false
	case paths[0] != "store":
		return false
	case rootmulti.RequireProof("/" + paths[2]):
		return true
	}

	return false
}

// parseQueryStorePath expects a format like /store/<storeName>/key.
func parseQueryStorePath(path string) (storeName string, err error) {
	if !strings.HasPrefix(path, "/") {
		return "", errors.New("expected path to start with /")
	}

	paths := strings.SplitN(path[1:], "/", 3)
	switch {
	case len(paths) != 3:
		return "", errors.New("expected format like /store/<storeName>/key")
	case paths[0] != "store":
		return "", errors.New("expected format like /store/<storeName>/key")
	case paths[2] != "key":
		return "", errors.New("expected format like /store/<storeName>/key")
	}

	return paths[1], nil
}<|MERGE_RESOLUTION|>--- conflicted
+++ resolved
@@ -78,22 +78,13 @@
 	return ctx.FromName
 }
 
-<<<<<<< HEAD
 func (ctx CLIContext) queryABCI(req abci.RequestQuery) (resp abci.ResponseQuery, err error) {
-=======
-// query performs a query to a Tendermint node with the provided store name
-// and path. It returns the result and height of the query upon success
-// or an error if the query fails. In addition, it will verify the returned
-// proof if TrustNode is disabled. If proof verification fails or the query
-// height is invalid, an error will be returned.
-func (ctx CLIContext) query(path string, key cmn.HexBytes) (res []byte, height int64, err error) {
->>>>>>> 13e5e18d
+
 	node, err := ctx.GetNode()
 	if err != nil {
 		return resp, err
 	}
 
-<<<<<<< HEAD
 	// When a client did not provide a query height, manually query for it so it can
 	// be injected downstream into responses.
 	if ctx.Height == 0 {
@@ -104,8 +95,6 @@
 		ctx = ctx.WithHeight(status.SyncInfo.LatestBlockHeight)
 	}
 
-=======
->>>>>>> 13e5e18d
 	opts := rpcclient.ABCIQueryOptions{
 		Height: ctx.Height,
 		Prove:  !ctx.TrustNode,
@@ -118,12 +107,8 @@
 
 	resp = result.Response
 	if !resp.IsOK() {
-<<<<<<< HEAD
 		err = errors.New(resp.Log)
 		return
-=======
-		return res, resp.Height, errors.New(resp.Log)
->>>>>>> 13e5e18d
 	}
 
 	// data from trusted node or subspace query doesn't need verification
@@ -133,7 +118,6 @@
 
 	err = ctx.verifyProof(req.Path, resp)
 	if err != nil {
-<<<<<<< HEAD
 		return
 	}
 
@@ -142,7 +126,9 @@
 
 // query performs a query to a Tendermint node with the provided store name
 // and path. It returns the result and height of the query upon success
-// or an error if the query fails.
+// or an error if the query fails. In addition, it will verify the returned
+// proof if TrustNode is disabled. If proof verification fails or the query
+// height is invalid, an error will be returned.
 func (ctx CLIContext) query(path string, key cmn.HexBytes) (res []byte, height int64, err error) {
 	resp, err := ctx.queryABCI(abci.RequestQuery{
 		Path: path,
@@ -150,9 +136,6 @@
 	})
 	if err != nil {
 		return
-=======
-		return res, resp.Height, err
->>>>>>> 13e5e18d
 	}
 
 	return resp.Value, resp.Height, nil
